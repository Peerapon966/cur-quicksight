--- conflicted
+++ resolved
@@ -21,10 +21,6 @@
     if (error instanceof AppContextError) {
         console.error('[AppContextError]:', error.message);
     } else {
-<<<<<<< HEAD
-        console.error('not-defined-error', error);
-=======
         console.error('[Error]: not-handled-error', error);
->>>>>>> 5a058489
     }
 }