<<<<<<< HEAD
import { Construct } from 'constructs';
import cdk = require('aws-cdk-lib/core');
import lambda = require('aws-cdk-lib/aws-lambda');
import * as iam from 'aws-cdk-lib/aws-iam';
import * as s3 from 'aws-cdk-lib/aws-s3';
import { S3EventSource } from 'aws-cdk-lib/aws-lambda-event-sources';
=======
/*
 * Copyright Amazon.com, Inc. or its affiliates. All Rights Reserved.
 * SPDX-License-Identifier: MIT-0
 *
 * Permission is hereby granted, free of charge, to any person obtaining a copy of this
 * software and associated documentation files (the "Software"), to deal in the Software
 * without restriction, including without limitation the rights to use, copy, modify,
 * merge, publish, distribute, sublicense, and/or sell copies of the Software, and to
 * permit persons to whom the Software is furnished to do so.
 *
 * THE SOFTWARE IS PROVIDED "AS IS", WITHOUT WARRANTY OF ANY KIND, EXPRESS OR IMPLIED,
 * INCLUDING BUT NOT LIMITED TO THE WARRANTIES OF MERCHANTABILITY, FITNESS FOR A
 * PARTICULAR PURPOSE AND NONINFRINGEMENT. IN NO EVENT SHALL THE AUTHORS OR COPYRIGHT
 * HOLDERS BE LIABLE FOR ANY CLAIM, DAMAGES OR OTHER LIABILITY, WHETHER IN AN ACTION
 * OF CONTRACT, TORT OR OTHERWISE, ARISING FROM, OUT OF OR IN CONNECTION WITH THE
 * SOFTWARE OR THE USE OR OTHER DEALINGS IN THE SOFTWARE.
 */

import * as cdk from '@aws-cdk/core';
import * as lambda from '@aws-cdk/aws-lambda';
import * as iam from '@aws-cdk/aws-iam';
import * as s3 from '@aws-cdk/aws-s3';
import { S3EventSource } from '@aws-cdk/aws-lambda-event-sources';
>>>>>>> 64020229

export interface LambdaPatternConstructProps {
    projectFullName: string;
    baseName: string;
    lambdaPath: string;
    policies: string[] | iam.PolicyStatement[];
    handler?: string;
    environments?: any;
    timeout?: cdk.Duration;
    bucket?: s3.Bucket;
    layerArns?: string[];
    bucketPrefix?: string[];
    bucketSuffix?: string[];
}

export class LambdaPattern extends Construct {
    public readonly lambdaFunction: lambda.Function;
    public readonly lambdaRole: iam.Role;

    constructor(scope: Construct, id: string, props: LambdaPatternConstructProps) {
        super(scope, id);

        const lambdaName: string = `${props.projectFullName}-${props.baseName}-Lambda`;
        const roleName: string = `${props.projectFullName}-${props.baseName}-Lambda-Role`;

        this.lambdaRole = this.createRole(roleName, props.policies);
        this.lambdaFunction = this.createLambda(lambdaName, props.lambdaPath, this.lambdaRole, props);
    }

    private createLambda(lambdaName: string, lambdaPath: string, lambdaRole: iam.Role, props: LambdaPatternConstructProps): lambda.Function {
        var layers = this.loadLayers(lambdaName, props.layerArns!);

        const lambdaFunction = new lambda.Function(this, lambdaName, {
            functionName: lambdaName,
            code: lambda.Code.fromAsset(lambdaPath),
            handler: props.handler != undefined ? props.handler : 'handler.handle',
            runtime: lambda.Runtime.PYTHON_3_7,
            timeout: props.timeout != undefined ? props.timeout : cdk.Duration.seconds(60 * 3),
            role: lambdaRole,
            environment: props.environments,
            layers: layers.length > 0 ? layers : undefined,
        });

        if (props.bucket != undefined) {
            const filterList: any[] = [];
            if (props.bucketPrefix != undefined && props.bucketPrefix.length > 0) {
                for (var item of props.bucketPrefix) {
                    lambdaFunction.addEventSource(new S3EventSource(props.bucket, {
                        events: [s3.EventType.OBJECT_CREATED_PUT, s3.EventType.OBJECT_CREATED_COPY],
                        filters: [{ prefix: item }]
                    }));
                }
            }
            if (props.bucketSuffix != undefined && props.bucketSuffix.length > 0) {
                for (var item of props.bucketSuffix) {
                    lambdaFunction.addEventSource(new S3EventSource(props.bucket, {
                        events: [s3.EventType.OBJECT_CREATED_PUT, s3.EventType.OBJECT_CREATED_COPY],
                        filters: [{ suffix: item }]
                    }));
                }
            }
        }

        return lambdaFunction;
    }

    private createRole(roleName: string, policies: string[] | iam.PolicyStatement[]): iam.Role {
        const role = new iam.Role(this, roleName, {
            roleName: roleName,
            assumedBy: new iam.ServicePrincipal('lambda.amazonaws.com'),
        });

        role.addManagedPolicy({ managedPolicyArn: 'arn:aws:iam::aws:policy/service-role/AWSLambdaBasicExecutionRole' });
        for (var item of policies) {
            if (item instanceof iam.PolicyStatement) {
                role.addToPolicy(item);
            } else {
                role.addManagedPolicy({ managedPolicyArn: item });
            }
        }

        return role;
    }

    private loadLayers(lambdaName: string, layerArns: string[]): any[] {
        let layers = [];

        if (layerArns != undefined && layerArns.length > 0) {
            let index = 0;
            for (let arn of layerArns) {
                index++;
                layers.push(lambda.LayerVersion.fromLayerVersionArn(this, `${lambdaName}-${index}-layer`, arn))
            }
        }

        return layers;
    }
}<|MERGE_RESOLUTION|>--- conflicted
+++ resolved
@@ -1,11 +1,3 @@
-<<<<<<< HEAD
-import { Construct } from 'constructs';
-import cdk = require('aws-cdk-lib/core');
-import lambda = require('aws-cdk-lib/aws-lambda');
-import * as iam from 'aws-cdk-lib/aws-iam';
-import * as s3 from 'aws-cdk-lib/aws-s3';
-import { S3EventSource } from 'aws-cdk-lib/aws-lambda-event-sources';
-=======
 /*
  * Copyright Amazon.com, Inc. or its affiliates. All Rights Reserved.
  * SPDX-License-Identifier: MIT-0
@@ -24,12 +16,11 @@
  * SOFTWARE OR THE USE OR OTHER DEALINGS IN THE SOFTWARE.
  */
 
-import * as cdk from '@aws-cdk/core';
-import * as lambda from '@aws-cdk/aws-lambda';
-import * as iam from '@aws-cdk/aws-iam';
-import * as s3 from '@aws-cdk/aws-s3';
-import { S3EventSource } from '@aws-cdk/aws-lambda-event-sources';
->>>>>>> 64020229
+import * as cdk from 'aws-cdk-lib';
+import * as lambda from 'aws-cdk-lib/aws-lambda';
+import * as iam from 'aws-cdk-lib/aws-iam';
+import * as s3 from 'aws-cdk-lib/aws-s3';
+import { S3EventSource } from 'aws-cdk-lib/aws-lambda-event-sources';
 
 export interface LambdaPatternConstructProps {
     projectFullName: string;
