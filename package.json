{
  "name": "cdk-project-template",
  "version": "0.1.0",
  "bin": {
    "cdk-project-template": "infra/app-main.js"
  },
  "scripts": {
    "build": "tsc",
    "watch": "tsc -w",
    "test": "jest",
    "cdk": "cdk"
  },
  "devDependencies": {
<<<<<<< HEAD
=======
    "@aws-cdk/assertions": "1.150.0",
>>>>>>> 26afa9fa
    "@types/jest": "^26.0.10",
    "@types/node": "10.17.27",
    "jest": "^26.4.2",
    "ts-jest": "^26.2.0",
<<<<<<< HEAD
    "aws-cdk": "2.3.0",
=======
    "aws-cdk": "1.150.0",
>>>>>>> 26afa9fa
    "ts-node": "^9.0.0",
    "typescript": "~3.9.7",
    "@aws-cdk/assert": "1.123.0"
  },
  "dependencies": {
<<<<<<< HEAD
    "aws-cdk-lib": "2.3.0",
    "constructs": "^10.0.0",
=======
    "@aws-cdk/aws-codecommit": "1.150.0",
    "@aws-cdk/aws-codebuild": "1.150.0",
    "@aws-cdk/aws-codepipeline": "1.150.0",
    "@aws-cdk/aws-codepipeline-actions": "1.150.0",
    "@aws-cdk/aws-ecs-patterns": "1.150.0",
    "@aws-cdk/cloudformation-include": "1.150.0",
    "@aws-cdk/aws-lambda-event-sources": "1.150.0",
    "@aws-cdk/aws-lambda": "1.150.0",
    "@aws-cdk/aws-iam": "1.150.0",
    "@aws-cdk/core": "1.150.0",
>>>>>>> 26afa9fa
    "env-var": "6.3.0",
    "source-map-support": "^0.5.16"
  }
}<|MERGE_RESOLUTION|>--- conflicted
+++ resolved
@@ -11,39 +11,17 @@
     "cdk": "cdk"
   },
   "devDependencies": {
-<<<<<<< HEAD
-=======
-    "@aws-cdk/assertions": "1.150.0",
->>>>>>> 26afa9fa
     "@types/jest": "^26.0.10",
     "@types/node": "10.17.27",
     "jest": "^26.4.2",
     "ts-jest": "^26.2.0",
-<<<<<<< HEAD
-    "aws-cdk": "2.3.0",
-=======
-    "aws-cdk": "1.150.0",
->>>>>>> 26afa9fa
+    "aws-cdk": "2.18.0",
     "ts-node": "^9.0.0",
-    "typescript": "~3.9.7",
-    "@aws-cdk/assert": "1.123.0"
+    "typescript": "~3.9.7"
   },
   "dependencies": {
-<<<<<<< HEAD
-    "aws-cdk-lib": "2.3.0",
+    "aws-cdk-lib": "2.18.0",
     "constructs": "^10.0.0",
-=======
-    "@aws-cdk/aws-codecommit": "1.150.0",
-    "@aws-cdk/aws-codebuild": "1.150.0",
-    "@aws-cdk/aws-codepipeline": "1.150.0",
-    "@aws-cdk/aws-codepipeline-actions": "1.150.0",
-    "@aws-cdk/aws-ecs-patterns": "1.150.0",
-    "@aws-cdk/cloudformation-include": "1.150.0",
-    "@aws-cdk/aws-lambda-event-sources": "1.150.0",
-    "@aws-cdk/aws-lambda": "1.150.0",
-    "@aws-cdk/aws-iam": "1.150.0",
-    "@aws-cdk/core": "1.150.0",
->>>>>>> 26afa9fa
     "env-var": "6.3.0",
     "source-map-support": "^0.5.16"
   }
