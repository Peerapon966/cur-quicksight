{
  "name": "cdk-project-template",
  "version": "0.1.0",
  "bin": {
    "cdk-project-template": "infra/app-main.js"
  },
  "scripts": {
    "build": "tsc",
    "watch": "tsc -w",
    "test": "jest",
    "cdk": "cdk"
  },
  "devDependencies": {
    "@types/jest": "^26.0.10",
    "@types/node": "10.17.27",
    "jest": "^26.4.2",
    "ts-jest": "^26.2.0",
    "aws-cdk": "2.3.0",
    "ts-node": "^9.0.0",
    "typescript": "~3.9.7",
    "@aws-cdk/assert": "1.123.0"
  },
  "dependencies": {
<<<<<<< HEAD
    "aws-cdk-lib": "2.3.0",
    "constructs": "^10.0.0",
=======
    "@aws-cdk/aws-codecommit": "1.138.0",
    "@aws-cdk/aws-codebuild": "1.138.0",
    "@aws-cdk/aws-codepipeline": "1.138.0",
    "@aws-cdk/aws-codepipeline-actions": "1.138.0",
    "@aws-cdk/aws-ecs-patterns": "1.138.0",
    "@aws-cdk/cloudformation-include": "1.138.0",
    "@aws-cdk/aws-lambda-event-sources": "1.138.0",
    "@aws-cdk/aws-lambda": "1.138.0",
    "@aws-cdk/aws-iam": "1.138.0",
    "@aws-cdk/core": "1.138.0",
>>>>>>> 32d6ccf2
    "env-var": "6.3.0",
    "source-map-support": "^0.5.16"
  }
}<|MERGE_RESOLUTION|>--- conflicted
+++ resolved
@@ -21,21 +21,8 @@
     "@aws-cdk/assert": "1.123.0"
   },
   "dependencies": {
-<<<<<<< HEAD
     "aws-cdk-lib": "2.3.0",
     "constructs": "^10.0.0",
-=======
-    "@aws-cdk/aws-codecommit": "1.138.0",
-    "@aws-cdk/aws-codebuild": "1.138.0",
-    "@aws-cdk/aws-codepipeline": "1.138.0",
-    "@aws-cdk/aws-codepipeline-actions": "1.138.0",
-    "@aws-cdk/aws-ecs-patterns": "1.138.0",
-    "@aws-cdk/cloudformation-include": "1.138.0",
-    "@aws-cdk/aws-lambda-event-sources": "1.138.0",
-    "@aws-cdk/aws-lambda": "1.138.0",
-    "@aws-cdk/aws-iam": "1.138.0",
-    "@aws-cdk/core": "1.138.0",
->>>>>>> 32d6ccf2
     "env-var": "6.3.0",
     "source-map-support": "^0.5.16"
   }
